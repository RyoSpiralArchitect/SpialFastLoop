# SpiralFastLoop

> Fast, pragmatic training loop template for PyTorch — **CUDA / MPS / CPU**.

**Status:** v0.1.1 • License: Apache-2.0 • Python ≥ 3.9 • PyTorch ≥ 2.1


**SpiralFastLoop** is a fast, practical PyTorch training loop template focused on *throughput, stability, and simplicity*.  
It also ships an optional **Surprise→Repair (Surprisal Sandwich)** mechanism to inject *novelty* during training to counteract gradient "over-smoothing" caused by large effective batch sizes (via gradient accumulation).

## ✨ Features
- **Auto device**: CUDA / MPS / CPU
- **AMP**: auto-select bf16/fp16 (CUDA/MPS) with GradScaler on CUDA
- **Gradient Accumulation**: stable big-batch effect on small VRAM
- **Data transfer tweaks**: non_blocking transfers; pin_memory recommended
- **`torch.compile` (best-effort)**: reduces Python overhead
- **Sync reduction**: `.item()` minimized; `zero_grad(set_to_none=True)`
- **Trigger hook (optional)**: per-sample loss driven injection (e.g., "Surprise→Repair" text augmentation)

## Install (local)
```bash
pip install -e .
```

## Quickstart
```python
from spiralfastloop import FastTrainer
from spiralfastloop.utils import dataloader_from_dataset
import torch, torch.nn as nn
from torch.utils.data import TensorDataset

X = torch.randn(50_000, 128)
y = torch.randint(0, 10, (50_000,))
ds = TensorDataset(X, y)
loader = dataloader_from_dataset(ds, batch_size=256, device="auto")

model = nn.Sequential(nn.Linear(128, 512), nn.ReLU(), nn.Linear(512, 10))
opt = torch.optim.AdamW(model.parameters(), lr=3e-4)
crit = nn.CrossEntropyLoss()

trainer = FastTrainer(model, opt, grad_accum=2, log_interval=50)
metrics = trainer.train_one_epoch(loader, crit, steps=200)
print(metrics)
```

## Surprise→Repair (Surprisal Sandwich)
**Goal:** Inject *surprise* mid-sentence by penalizing the most likely tokens, then **repair** coherence near the end.
Use it to create *novel but coherent* samples and mix them into training (loss-std triggered) to avoid over-smoothed gradients.

- Middle window (e.g., 45–70% of new tokens): **AntiTopK** penalty (−α)
- Tail (final 30%): optional **Coherence boost** via a tiny LM (μ)
- Hook into training via `trigger_hook` + per-sample loss

HF demo:
```bash
python examples/sr_generate_demo.py
```

## Benchmarks (example — fill with your measurements)
| Device | Baseline (plain loop) | SpiralFastLoop | Speedup |
|-------:|-----------------------:|---------------:|--------:|
| GTX 1650 (CUDA) | 450 samples/s | 610 samples/s | 1.35× |
| M4 (MPS)    | 520 samples/s | 780 samples/s | 1.50× |

> Notes: batch=256; synthetic MLP; PyTorch 2.3; CUDA driver XX; macOS 14.x.

Run local synthetic bench:
```bash
python examples/bench_synth.py
```

## Examples
- `examples/train_resnet.py` — CIFAR-10 (falls back to synthetic offline)
- `examples/bench_synth.py` — synthetic speed test
- `examples/sr_generate_demo.py` — Surprisal Sandwich generation (HF)

## Trigger hook API
To enable per-sample control, pass a criterion with `reduction='none'` and a `trigger_hook`:

```python
from spiralfastloop.extras.trigger_mix import LossStdTrigger, LossStdConfig

def my_provider(k, device, ctx):
    # Return k extra hard samples (inputs, targets)
    # Example: reuse batch subset with highest loss, or generate on-the-fly.
    loss_vec = ctx["loss_vec"]
    inputs, targets = ctx["inputs"], ctx["targets"]
    idx = loss_vec.topk(min(k, loss_vec.numel())).indices
    return inputs[idx], targets[idx]

trigger = LossStdTrigger(my_provider, LossStdConfig(std_threshold=0.15, inject_ratio=0.08))
trainer = FastTrainer(model, opt, trigger_hook=trigger)
```

<<<<<<< HEAD
### Trigger hook contracts
- `TriggerResult.extra_inputs` / `extra_targets` **must mirror** the nested structure of the original batch (tensor, tuple/list of tensors, or dict). All tensors need matching leading batch dimensions so they can be concatenated safely.
- Optional `TriggerResult.weights` should be shaped `(B_total,)` after concatenation; mismatches raise a `ValueError` instead of silently skewing the loss.
- For custom dataloader containers, convert to tensors (or supported structures) before returning from the trigger.
=======
> **Batch structure requirements:** The tensors (or nested structures of tensors) returned by the trigger must mirror the original batch exactly (matching keys for dicts and positional elements for tuples/lists). SpiralFastLoop concatenates the original and injected batches element-wise before recomputing the forward pass. If you provide optional sample weights, supply a 1D tensor that matches the concatenated batch length and sums to a positive value.
>>>>>>> 28d1b239

## License
Apache 2.0 License (see `LICENSE`).

---

Made with 🌀 by Ryō ∴ SpiralArchitect and SpiralReality — *Full-stack AI Architect / Research Engineer*.


---

## Legal / Credits
- © 2025 Ryō. Code licensed under **Apache 2.0** (see LICENSE). See **COPYRIGHT** and **TRADEMARKS.md** for name/branding terms.
- This project may interact with third-party models/libraries; see **NOTICE** for their licenses.
- How to cite: see **CITATION.cff**.<|MERGE_RESOLUTION|>--- conflicted
+++ resolved
@@ -92,14 +92,10 @@
 trainer = FastTrainer(model, opt, trigger_hook=trigger)
 ```
 
-<<<<<<< HEAD
 ### Trigger hook contracts
 - `TriggerResult.extra_inputs` / `extra_targets` **must mirror** the nested structure of the original batch (tensor, tuple/list of tensors, or dict). All tensors need matching leading batch dimensions so they can be concatenated safely.
 - Optional `TriggerResult.weights` should be shaped `(B_total,)` after concatenation; mismatches raise a `ValueError` instead of silently skewing the loss.
 - For custom dataloader containers, convert to tensors (or supported structures) before returning from the trigger.
-=======
-> **Batch structure requirements:** The tensors (or nested structures of tensors) returned by the trigger must mirror the original batch exactly (matching keys for dicts and positional elements for tuples/lists). SpiralFastLoop concatenates the original and injected batches element-wise before recomputing the forward pass. If you provide optional sample weights, supply a 1D tensor that matches the concatenated batch length and sums to a positive value.
->>>>>>> 28d1b239
 
 ## License
 Apache 2.0 License (see `LICENSE`).
