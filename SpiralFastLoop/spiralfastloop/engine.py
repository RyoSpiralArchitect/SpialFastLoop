--- conflicted
+++ resolved
@@ -14,7 +14,6 @@
 )
 
 
-<<<<<<< HEAD
 def _concat_batches(primary: Any, extra: Any, *, dim: int = 0) -> Any:
     """Concatenate two batches that share the same nested structure."""
     if extra is None:
@@ -57,87 +56,6 @@
             if torch.is_tensor(value):
                 return value.shape[0]
     return 1
-=======
-def _concatenate_batches(base: Any, extra: Any) -> Any:
-    """Concatenate two batched structures along their first dimension."""
-    if base is None:
-        return extra
-    if isinstance(base, torch.Tensor):
-        if not isinstance(extra, torch.Tensor):
-            raise TypeError("Extra inputs must mirror tensor structure of original batch.")
-        return torch.cat([base, extra], dim=0)
-    if isinstance(base, Mapping):
-        if not isinstance(extra, Mapping):
-            raise TypeError("Trigger extra batch must be a mapping matching the original batch.")
-        if set(base.keys()) != set(extra.keys()):
-            raise KeyError("Trigger extra batch keys must match the original batch keys.")
-        return type(base)({k: _concatenate_batches(base[k], extra[k]) for k in base.keys()})
-    if isinstance(base, list):
-        if not isinstance(extra, (list, tuple)) or len(base) != len(extra):
-            raise TypeError("Trigger extra batch must match the list structure of the original batch.")
-        concatenated = [_concatenate_batches(b, e) for b, e in zip(base, extra)]
-        return list(concatenated)
-    if isinstance(base, tuple):
-        if not isinstance(extra, (list, tuple)) or len(base) != len(extra):
-            raise TypeError("Trigger extra batch must match the tuple structure of the original batch.")
-        concatenated = [_concatenate_batches(b, e) for b, e in zip(base, extra)]
-        if hasattr(base, "_fields"):
-            return type(base)(*concatenated)
-        return tuple(concatenated)
-    if base is None and extra is None:
-        return None
-    raise TypeError("Unsupported batch structure for trigger concatenation.")
-
-
-def _infer_batch_size(batch: Any) -> int:
-    if isinstance(batch, torch.Tensor):
-        return batch.shape[0]
-    if isinstance(batch, Mapping):
-        candidate_values = []
-        for value in batch.values():
-            if value is None:
-                continue
-            try:
-                candidate_values.append(_infer_batch_size(value))
-            except (TypeError, ValueError):
-                continue
-        if not candidate_values:
-            raise ValueError("Unable to infer batch size from mapping inputs provided by trigger.")
-        unique = set(candidate_values)
-        if len(unique) != 1:
-            raise ValueError("Inconsistent batch sizes detected in mapping inputs provided by trigger.")
-        return candidate_values[0]
-    if isinstance(batch, (list, tuple)):
-        candidate_values = []
-        for value in batch:
-            if value is None:
-                continue
-            try:
-                candidate_values.append(_infer_batch_size(value))
-            except (TypeError, ValueError):
-                continue
-        if not candidate_values:
-            if hasattr(batch, "__len__"):
-                return len(batch)
-            raise ValueError("Unable to infer batch size from sequence inputs provided by trigger.")
-        unique = set(candidate_values)
-        if len(unique) != 1:
-            raise ValueError("Inconsistent batch sizes detected in sequence inputs provided by trigger.")
-        return candidate_values[0]
-    if batch is None:
-        raise ValueError("Cannot infer batch size from None input.")
-    raise TypeError("Unsupported batch structure for inferring batch size.")
-
-
-def _ensure_loss_vector(loss_tensor: torch.Tensor) -> torch.Tensor:
-    if loss_tensor.ndim == 0:
-        return loss_tensor.unsqueeze(0)
-    if loss_tensor.ndim == 1:
-        return loss_tensor
-    if loss_tensor.shape[0] <= 0:
-        raise ValueError("Loss tensor must have a non-zero batch dimension.")
-    return loss_tensor.reshape(loss_tensor.shape[0], -1).mean(dim=1)
->>>>>>> 28d1b239
 
 @dataclass
 class TriggerResult:
@@ -263,7 +181,6 @@
                             "inputs": inputs, "targets": targets, "outputs": outputs,
                             "loss_vec": loss_vec, "device": self.device, "step": step_idx
                         })
-<<<<<<< HEAD
                         if trig_result is not None and trig_result.extra_inputs is not None:
                             extra_x = to_device(trig_result.extra_inputs, self.device, non_blocking=True)
                             extra_y = (
@@ -286,43 +203,6 @@
                                 loss = (loss_vec * w.view(w.shape[0], *broadcast_dims)).mean()
                             else:
                                 loss = loss_vec.mean()
-=======
-                        weights = None
-                        if trig_result is not None:
-                            if trig_result.extra_inputs is not None:
-                                # Concatenate and recompute outputs & loss_vec
-                                extra_x = to_device(trig_result.extra_inputs, self.device, non_blocking=True)
-                                extra_y = to_device(trig_result.extra_targets, self.device, non_blocking=True) if trig_result.extra_targets is not None else None
-                                inputs = _concatenate_batches(inputs, extra_x)
-                                if extra_y is None:
-                                    raise ValueError("Trigger provided extra inputs without matching targets.")
-                                targets = _concatenate_batches(targets, extra_y)
-                                outputs = self.model(inputs)
-                                reduction_to_restore = None
-                                if hasattr(criterion, "reduction") and getattr(criterion, "reduction") != "none":
-                                    reduction_to_restore = getattr(criterion, "reduction")
-                                    criterion.reduction = "none"
-                                try:
-                                    loss_vec = _ensure_loss_vector(criterion(outputs, targets))
-                                finally:
-                                    if reduction_to_restore is not None:
-                                        criterion.reduction = reduction_to_restore
-                                batch_size = loss_vec.shape[0]
-                            weights = trig_result.weights
-
-                        if weights is not None:
-                            w = weights.to(loss_vec.device, dtype=loss_vec.dtype)
-                            if w.ndim != 1 or w.shape[0] != loss_vec.shape[0]:
-                                raise ValueError("Trigger weights must be a 1D tensor that matches the concatenated batch size.")
-                            weight_sum = w.sum()
-                            weight_sum_detached = weight_sum.detach()
-                            if not torch.isfinite(weight_sum_detached):
-                                raise ValueError("Trigger weights must be finite.")
-                            if weight_sum_detached.item() <= 0:
-                                raise ValueError("Trigger weights must sum to a positive value.")
-                            loss = (loss_vec * w).sum() / weight_sum
-                            loss_weight_tensor = weight_sum_detached.to(device=total_loss.device, dtype=total_loss.dtype)
->>>>>>> 28d1b239
                         else:
                             loss = loss_vec.mean()
                             loss_weight_tensor = total_loss.new_tensor(batch_size, dtype=total_loss.dtype)
@@ -339,7 +219,6 @@
                         if loss_weight_tensor is None:
                             loss_weight_tensor = total_loss.new_tensor(batch_size, dtype=total_loss.dtype)
                 else:
-<<<<<<< HEAD
                     # User handles their own loss externally
                     if isinstance(outputs, torch.Tensor):
                         loss = outputs.mean()  # placeholder to keep graph moving
@@ -347,10 +226,6 @@
                         raise ValueError("No criterion provided and outputs are not a tensor.")
 
                 effective_loss = loss
-=======
-                    raise ValueError("No criterion provided for supervised step; supply a loss function.")
-                raw_loss = loss
->>>>>>> 28d1b239
                 loss = loss / self.grad_accum
 
             # Backward
@@ -380,24 +255,10 @@
                 optimizer_steps += 1
 
             # Metrics
-<<<<<<< HEAD
             bs = _infer_batch_size(inputs)
             meter.tick(bs)
             total_items += bs
             total_loss += float(effective_loss.detach().cpu())  # avoid .item() to reduce sync; cast via cpu()
-=======
-            if batch_size is None:
-                reference = targets if targets is not None else inputs
-                batch_size = _infer_batch_size(reference)
-            if loss_weight_tensor is None:
-                loss_weight_tensor = total_loss.new_tensor(batch_size, dtype=total_loss.dtype)
-
-            meter.tick(int(batch_size))
-            total_items += int(batch_size)
-            loss_detached = raw_loss.detach().to(device=total_loss.device, dtype=total_loss.dtype)
-            total_loss += loss_detached * loss_weight_tensor
-            total_weight += loss_weight_tensor
->>>>>>> 28d1b239
 
             if (step_idx % self.log_interval) == 0:
                 m = meter.summary()
